--- conflicted
+++ resolved
@@ -1,10 +1,9 @@
 # eClass MCP Server
 
 <p align="center">
-    <strong>An MCP server for interacting with Open eClass platform instances, with specific support for UoA's SSO authentication system. </strong>
-</p>
-
-<<<<<<< HEAD
+    <strong>An MCP server for interacting with Open eClass platform instances, with specific support for UoA's SSO authentication system.</strong>
+</p>
+
 <p align="center">
     <a href="https://github.com/modelcontextprotocol/python-sdk"><img src="https://img.shields.io/badge/MCP-Protocol-blue" alt="MCP Protocol"></a>
     <a href="https://www.gnu.org/licenses/gpl-3.0"><img src="https://img.shields.io/badge/License-GPLv3-blue.svg" alt="License: GPL v3"></a>
@@ -12,18 +11,19 @@
     <img src="https://img.shields.io/badge/Status-Development-orange" alt="Status: Development">
     <a href="https://github.com/gunet/openeclass"><img src="https://img.shields.io/badge/Open-eClass-yellow" alt="Open eClass"></a>
 </p>
-=======
-<a href="https://glama.ai/mcp/servers/@sdi2200262/eclass-mcp-server">
-  <img width="380" height="200" src="https://glama.ai/mcp/servers/@sdi2200262/eclass-mcp-server/badge" alt="eClass Server MCP server" />
-</a>
->>>>>>> df627072
+
+<p align="center">
+    <a href="https://glama.ai/mcp/servers/@sdi2200262/eclass-mcp-server">
+      <img width="380" height="200" src="https://glama.ai/mcp/servers/@sdi2200262/eclass-mcp-server/badge" alt="eClass Server MCP server" />
+    </a>
+</p>
 
 <p align="center">
     <img src="assets/example.png" alt="Example Usecase">
 </p>
 
 <p align="center">
-    <strong>This server enables AI agents to authenticate with eClass, retrieve course information, and perform basic operations on the platform. </strong>
+    <strong>This server enables AI agents to authenticate with eClass, retrieve course information, and perform basic operations on the platform.</strong>
 </p>
 
 ## Features
